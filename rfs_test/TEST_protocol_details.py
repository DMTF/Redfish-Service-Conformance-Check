--- conflicted
+++ resolved
@@ -3776,15 +3776,6 @@
                         for d in dataServices:
                             uris = d.getAttribute('Uri')
                             print('The uri is %s' %uris)
-<<<<<<< HEAD
-=======
-                            #schema = uris.split('Schemas/')
-                            schema = uris.rsplit('/', 1)
-                            schema = schema[1]
-                            print(schema)
-                            uris = "http://redfish.dmtf.org/schemas/v1/"+schema
-                            print(uris)
->>>>>>> fb70722b
                             f = urlopen(uris)
                             myfile = f.read()
                             count = count + 1
