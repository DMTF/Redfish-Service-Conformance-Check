--- conflicted
+++ resolved
@@ -127,20 +127,12 @@
     ###############################################################################################
     def request_headers(self): 
         return rf_utility.create_request_headers()
-<<<<<<< HEAD
-
-=======
-    
->>>>>>> c633815c
+
     ###################################################################################
     # Name: initalize_cache(self)
     #   Returns a list of URI's cached by the http GET requests for Redfish API 
     # Returns:
-<<<<<<< HEAD
-    #   - URI's list: Cached URI's List                                                 
-=======
     #   - URI's list: Cached URI's List                                                
->>>>>>> c633815c
     ###################################################################################
     def initalize_cache(self):
         relative_uris = self.relative_uris
